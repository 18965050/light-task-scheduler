package com.github.ltsopensource.jobtracker.sender;

import com.github.ltsopensource.biz.logger.domain.JobLogPo;
import com.github.ltsopensource.biz.logger.domain.LogType;
import com.github.ltsopensource.core.constant.Level;
import com.github.ltsopensource.core.json.JSON;
import com.github.ltsopensource.core.logger.Logger;
import com.github.ltsopensource.core.logger.LoggerFactory;
import com.github.ltsopensource.core.support.JobDomainConverter;
import com.github.ltsopensource.core.support.SystemClock;
import com.github.ltsopensource.jobtracker.domain.JobTrackerAppContext;
import com.github.ltsopensource.queue.domain.JobPo;
import com.github.ltsopensource.store.jdbc.exception.DupEntryException;

import java.util.ArrayList;
import java.util.List;

/**
 * @author Robert HG (254963746@qq.com) on 11/11/15.
 */
public class JobSender {

    private final Logger LOGGER = LoggerFactory.getLogger(JobSender.class);

    private JobTrackerAppContext appContext;

    public JobSender(JobTrackerAppContext appContext) {
        this.appContext = appContext;
    }

    public SendResult send(String taskTrackerNodeGroup, String taskTrackerIdentity, int size, SendInvoker invoker) {

        List<JobPo> jobPos = fetchJob(taskTrackerNodeGroup, taskTrackerIdentity, size);
        if (jobPos.size() == 0) {
            return new SendResult(false, JobPushResult.NO_JOB);
        }

        SendResult sendResult = invoker.invoke(jobPos);

        if (sendResult.isSuccess()) {
            List<JobLogPo> jobLogPos = new ArrayList<JobLogPo>(jobPos.size());
            for (JobPo jobPo : jobPos) {
                // 记录日志
                JobLogPo jobLogPo = JobDomainConverter.convertJobLog(jobPo);
                jobLogPo.setSuccess(true);
                jobLogPo.setLogType(LogType.SENT);
                jobLogPo.setLogTime(SystemClock.now());
                jobLogPo.setLevel(Level.INFO);
                jobLogPos.add(jobLogPo);
            }
            appContext.getJobLogger().log(jobLogPos);
        }
        return sendResult;
    }

    private List<JobPo> fetchJob(String taskTrackerNodeGroup, String taskTrackerIdentity, int size) {
        List<JobPo> jobPos = new ArrayList<JobPo>(size);

        for (int i = 0; i < size; i++) {
            // 从mongo 中取一个可运行的job
            final JobPo jobPo = appContext.getPreLoader().take(taskTrackerNodeGroup, taskTrackerIdentity);
            if (jobPo == null) {
                if (LOGGER.isDebugEnabled()) {
                    LOGGER.debug("Job push failed: no job! nodeGroup=" + taskTrackerNodeGroup + ", identity=" + taskTrackerIdentity);
                }
                break;
            }

            // IMPORTANT: 这里要先切换队列
            try {
<<<<<<< HEAD
                jobPo.setGmtModified(SystemClock.now());
=======
>>>>>>> 2b18df0a
                appContext.getExecutingJobQueue().add(jobPo);
            } catch (DupEntryException e) {
                LOGGER.warn("ExecutingJobQueue already exist:" + JSON.toJSONString(jobPo));
                appContext.getExecutableJobQueue().resume(jobPo);
                continue;
            }
            appContext.getExecutableJobQueue().remove(jobPo.getTaskTrackerNodeGroup(), jobPo.getJobId());

            jobPos.add(jobPo);
        }
        return jobPos;
    }

    public interface SendInvoker {
        SendResult invoke(List<JobPo> jobPos);
    }

    public static class SendResult {
        private boolean success;
        private Object returnValue;

        public SendResult(boolean success, Object returnValue) {
            this.success = success;
            this.returnValue = returnValue;
        }

        public boolean isSuccess() {
            return success;
        }

        public void setSuccess(boolean success) {
            this.success = success;
        }

        public Object getReturnValue() {
            return returnValue;
        }

        public void setReturnValue(Object returnValue) {
            this.returnValue = returnValue;
        }
    }

}<|MERGE_RESOLUTION|>--- conflicted
+++ resolved
@@ -68,10 +68,6 @@
 
             // IMPORTANT: 这里要先切换队列
             try {
-<<<<<<< HEAD
-                jobPo.setGmtModified(SystemClock.now());
-=======
->>>>>>> 2b18df0a
                 appContext.getExecutingJobQueue().add(jobPo);
             } catch (DupEntryException e) {
                 LOGGER.warn("ExecutingJobQueue already exist:" + JSON.toJSONString(jobPo));
