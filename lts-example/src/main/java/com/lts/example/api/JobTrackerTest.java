--- conflicted
+++ resolved
@@ -62,13 +62,8 @@
         // 节点信息配置
         jobTracker.setRegistryAddress("zookeeper://127.0.0.1:2181");
 //        jobTracker.setRegistryAddress("redis://127.0.0.1:6379");
-<<<<<<< HEAD
-        jobTracker.setListenPort(35002); // 默认 35001
-        jobTracker.setClusterName("uba_cluster");
-=======
         jobTracker.setListenPort(35001); // 默认 35001
         jobTracker.setClusterName("test_cluster");
->>>>>>> 5a0c2ed7
 
         jobTracker.addMasterChangeListener(new MasterChangeListenerImpl());
 
@@ -78,16 +73,11 @@
         jobTracker.addConfig("job.queue", "mysql");
         // mysql 配置
         jobTracker.addConfig("jdbc.url", "jdbc:mysql://127.0.0.1:3306/lts");
-<<<<<<< HEAD
-        jobTracker.addConfig("jdbc.username", "ysg_point");
-        jobTracker.addConfig("jdbc.password", "ysg4rfde32wsaq1");
-=======
         jobTracker.addConfig("jdbc.username", "root");
         jobTracker.addConfig("jdbc.password", "root");
 //        jobTracker.setBindIp("127.0.0.1");
->>>>>>> 5a0c2ed7
         // 可选值 mina netty
-         jobTracker.addConfig("lts.remoting", "netty");
+        jobTracker.addConfig("lts.remoting", "netty");
         // 可选值 fastjson hessian2 java
 //         jobTracker.addConfig("lts.remoting.serializable.default", "fastjson");
         // 延迟批量刷盘业务日志开关
@@ -97,7 +87,7 @@
         // 设置 zk 客户端用哪个， 可选 zkclient, curator 默认是 zkclient
 //        jobTracker.addConfig("zk.client", "curator");
 
-        jobTracker.addConfig("lts.monitor.url", "http://localhost:8088/");
+        jobTracker.addConfig("lts.monitor.url", "http://localhost:8081/");
 //        jobTracker.addConfig(SpiKey.LTS_JSON, "ltsjson");
 
         // 启动节点
