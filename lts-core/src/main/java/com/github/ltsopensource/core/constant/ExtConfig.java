package com.github.ltsopensource.core.constant;

/**
 * @author Robert HG (254963746@qq.com) on 4/23/16.
 */
public interface ExtConfig {

    // 是否延迟批量刷盘日志, 如果启用，采用队列的方式批量将日志刷盘(在应用关闭的时候，可能会造成日志丢失) , 默认关闭
    String LAZY_JOB_LOGGER = "lazy.job.logger";
    // 延迟批量刷盘日志 内存中的最大日志量阀值
    String LAZY_JOB_LOGGER_MEM_SIZE = "lazy.job.logger.mem.size";
    // 延迟批量刷盘日志 检查频率
    String LAZY_JOB_LOGGER_CHECK_PERIOD = "lazy.job.logger.check.period";
    String LAZY_JOB_LOGGER_BATCH_FLUSH_SIZE = "lazy.job.logger.batch.flush.size";
    String LAZY_JOB_LOGGER_OVERFLOW_SIZE = "lazy.job.logger.overflow.size";
    /**
     * JobClient,JobTracker,TaskTracker端: 远程通讯请求处理线程数量, 默认 32 + AVAILABLE_PROCESSOR * 5
     */
    String PROCESSOR_THREAD = "lts.job.processor.thread";
    /**
     * JobClient,JobTracker,TaskTracker端: Java 编译器, 可选值 jdk, javassist, 默认 javassist
     */
    String COMPILER = "java.compiler";
    /**
     * JobClient,JobTracker,TaskTracker端: 远程通讯序列化方式, 可选值 fastjson, hessian2, java, 默认fastjson
     */
    String REMOTING_SERIALIZABLE_DFT = "lts.remoting.serializable.default";
    /**
     * JobClient,TaskTracker端: FailStore,可选值 leveldb, berkeleydb,rocksdb ,mapdb  默认 leveldb
     */
    String FAIL_STORE = "job.fail.store";
    /**
     * JobClient,JobTracker,TaskTracker端: 事件中心,不要设置
     */
    String EVENT_CENTER = "event.center";
    /**
     * JDBC提供者, 默认mysql(目前只有mysql实现, 所以不用设置)
     */
    String JDBC_DATASOURCE_PROVIDER = "jdbc.datasource.provider";
    /**
     * LTS远程通讯框架: netty mina  默认 netty
     */
    String REMOTING = "lts.remoting";
    /**
     * 所有端: 链接zk的客户端, 可选值 zkclient, curator, lts 默认 zkclient
     */
    String ZK_CLIENT_KEY = "zk.client";
    /**
     * JobTracker端: 任务biz logger 可选值 console, mysql, mongo 默认 mysql
     */
    String JOB_LOGGER = "job.logger";
    /**
     * 各端: LTS的logger,可选值 slf4j, jcl, log4j, jdk 默认加载顺序 slf4j > jcl > log4j > jdk
     */
    String LTS_LOGGER = "lts.logger";
    /**
     * 任务队列, 可选值 mysql, mongo 默认 mysql
     */
    String JOB_QUEUE = "job.queue";
    /**
     * LTS 内部使用的json, 默认fastjson
     */
    String LTS_JSON = "lts.json";
    /**
     * Admin和Monitor端: 使用的数据存储,目前只有mysql实现
     */
    String ACCESS_DB = "lts.admin.access.db";
    /**
     * 注册中心自动重连时间
     */
    String REGISTRY_RECONNECT_PERIOD_KEY = "reconnect.period";
    /**
     * 注册中心失败事件重试事件
     */
    String REGISTRY_RETRY_PERIOD_KEY = "retry.period";
    String REDIS_SESSION_TIMEOUT = "redis.session.timeout";
    /**
     * JDBC链接相关配置
     */
    String JDBC_URL = "jdbc.url";
    String JDBC_USERNAME = "jdbc.username";
    String JDBC_PASSWORD = "jdbc.password";
    /**
     * Durid相关数据的配置
     */
    String DRUID_initialSize = "druid.initialSize";
    String DRUID_maxActive = "druid.maxActive";
    String DRUID_maxIdle = "druid.maxIdle";
    String DRUID_minIdle = "druid.minIdle";
    String DRUID_maxWait = "druid.maxWait";
    String DRUID_poolPreparedStatements = "druid.poolPreparedStatements";
    String DRUID_maxOpenPreparedStatements = "druid.maxOpenPreparedStatements";
    String DRUID_validationQuery = "druid.validationQuery";
    String DRUID_testOnBorrow = "druid.testOnBorrow";
    String DRUID_testOnReturn = "druid.testOnReturn";
    String DRUID_testWhileIdle = "druid.testWhileIdle";
    String DRUID_timeBetweenEvictionRunsMillis = "druid.timeBetweenEvictionRunsMillis";
    String DRUID_numTestsPerEvictionRun = "druid.numTestsPerEvictionRun";
    String DRUID_minEvictableIdleTimeMillis = "druid.minEvictableIdleTimeMillis";
    String DRUID_exceptionSorter = "druid.exceptionSorter";
    String DRUID_filters = "druid.filters";

    /**
     * mongo相关配置
     */
    String MONGO_ADDRESSES = "mongo.addresses";
    String MONGO_DATABASE = "mongo.database";
    String MONGO_USERNAME = "mongo.username";
    String MONGO_PASSWORD = "mongo.password";

    /**
     * JobClient,JobTracker,TaskTracker, Monitor端: Http Cmd 端口
     */
    String HTTP_CMD_PORT = "lts.http.cmd.port";
    /**
     * TaskTracker端: 是否开启网络隔离, 自杀程序, TaskTracker超过一定时间断线JobTracker，自动停止当前的所有任务
     */
    String TASK_TRACKER_STOP_WORKING_ENABLE = "tasktracker.stop.working.enable";
    /**
     * JobTracker端: 不依赖上周期任务的生成调度时间, 默认10分钟 (不建议自己设置)
     */
    String JOB_TRACKER_NON_RELYON_PREV_CYCLE_JOB_SCHEDULER_INTERVAL_MINUTE = "jobtracker.nonRelyOnPrevCycleJob.schedule.interval.minute";
    /**
     * JobClient,JobTracker,TaskTracker端: 向monitor汇报数据间隔
     */
    String LTS_MONITOR_REPORT_INTERVAL = "lts.monitor.report.interval";
    /**
     * JobTracker端: 最大 Job preload 的 size , 默认 300
     */
    String JOB_TRACKER_PRELOADER_SIZE = "job.preloader.size";
    /**
     * JobTracker端: Job preload 的 阀值  默认 0.2 (20%)
     */
    String JOB_TRACKER_PRELOADER_FACTOR = "job.preloader.factor";
    /**
     * JobTracker端: Job preload 信号检测频率
     */
    String JOB_TRACKER_PRELOADER_SIGNAL_CHECK_INTERVAL = "job.preloader.signal.check.interval";
    /**
     * Netty Frame 的最大长度(自己一般不用设置)
     */
    String NETTY_FRAME_LENGTH_MAX = "netty.frame.length.max";
    /**
     * JobClient端: 提交并发请求size
     */
    String JOB_SUBMIT_MAX_QPS = "job.submit.maxQPS";
    /**
     * JobClient端: 提交任务获取 lock的 timeout (毫秒)
     */
    String JOB_SUBMIT_LOCK_ACQUIRE_TIMEOUT = "job.submit.lock.acquire.timeout";
    /**
     * JobTracker端: 任务重试时间间隔, 默认 30s
     */
    String JOB_TRACKER_JOB_RETRY_INTERVAL_MILLIS = "jobtracker.job.retry.interval.millis";
    /**
     * JobTracker端:设置任务最多重试次数, 默认10次
     */
    String JOB_MAX_RETRY_TIMES = "job.max.retry.times";
    /**
     * JobTracker端: 是否开启远程请求最大QPS限流
     */
    String JOB_TRACKER_REMOTING_REQ_LIMIT_ENABLE = "remoting.req.limit.enable";
    /**
     * JobTracker端: 远程请求最大QPS限流, 默认 5000
     */
    String JOB_TRACKER_REMOTING_REQ_LIMIT_MAX_QPS = "remoting.req.limit.maxQPS";
    /**
     * JobTracker端: 远程请求的lock获取 timeout, 默认 50毫秒 (不建议自己设置)
     */
    String JOB_TRACKER_REMOTING_REQ_LIMIT_ACQUIRE_TIMEOUT = "remoting.req.limit.acquire.timeout";
    /**
     * JobTracker端: 正在执行任务队列中死任务的检查频率
     */
    String JOB_TRACKER_EXECUTING_JOB_FIX_CHECK_INTERVAL_SECONDS = "jobtracker.executing.job.fix.check.interval.seconds";
    /**
     * JobTracker端: 正在执行任务修复死任务检查的时间限制(不建议自己设置)
     */
    String JOB_TRACKER_EXECUTING_JOB_FIX_DEADLINE_SECONDS = "jobtracker.executing.job.fix.deadline.seconds";
    /**
     * TaskTracker端: Pull 任务频率(秒) , 默认 1s(不建议自己设置)
     */
    String JOB_PULL_FREQUENCY = "job.pull.frequency";
    /**
     * TaskTracker端: 是否启用TaskTracker端的负载均衡, 默认关闭
     */
    String LB_MACHINE_RES_CHECK_ENABLE = "lb.machine.res.check.enable";
    /**
     * TaskTracker端: 负载均衡, 最大内存使用率,超过该使用率,停止pull任务, 默认 0.9(90%)
     */
    String LB_MEMORY_USED_RATE_MAX = "lb.memoryUsedRate.max";
    /**
     * TaskTracker端: 负载均衡, 最大cpu使用率,超过该使用率,停止pull任务, 默认 0.9 (90%)
     */
    String LB_CPU_USED_RATE_MAX = "lb.cpuUsedRate.max";
    /**
     * JobClient,JobTracker,TaskTracker端: 各个节点选择连接Monitor的负载均衡算法
     */
    String MONITOR_SELECT_LOADBALANCE = "monitor.select.loadbalance";
    /**
     * JobClient,TaskTracker端: 选择JobTracker的负载均衡算法
     */
    String JOB_TRACKER_SELECT_LOADBALANCE = "jobtracker.select.loadbalance";
    /**
     * JobTracker端: 选择jobClient的负载均衡算法
     */
    String JOB_CLIENT_SELECT_LOADBALANCE = "jobclient.select.loadbalance";
    /**
     * JobTracker端: 修改ExecutingJobQueue死任务的时候, 等待等待完成任务的时间
     */
    String JOB_TRACKER_FIX_EXECUTING_JOB_WAITING_MILLS = "jobtracker.fix.executing.job.waiting.mills";

    String LOADBALANCE = "loadbalance";

    String MAIL_SMTP_HOST = "mail.smtp.host";
    String MAIL_SMTP_PORT = "mail.smtp.port";
    String MAIL_USERNAME = "mail.username";
    String MAIL_PASSWORD = "mail.password";
    String MAIL_ADMIN_ADDR = "mail.adminAddress";
    String MAIL_SSL_ENABLED = "mail.sslEnabled";
    String JOB_RETRY_TIME_GENERATOR = "jobtracker.retry.time.generator";

    String M_STAT_REPORTER_CLOSED  = "mStatReporterClosed";

    String JOB_TRACKER_PUSHER_THREAD_NUM = "lts.job.tracker.pusher.thread.num";

    String JOB_TRACKER_PUSH_BATCH_SIZE = "lts.job.tracker.push.batch.size";
<<<<<<< HEAD
=======

    String TASK_TRACKER_BIZ_LOGGER_FAIL_STORE_CLOSE = "lts.task.tracker.biz.logger.failstore.close";

    String TASK_TRACKER_JOB_RESULT_FAIL_STORE_CLOSE = "lts.task.tracker.job.result.failstore.close";

>>>>>>> e1d9f678
}<|MERGE_RESOLUTION|>--- conflicted
+++ resolved
@@ -224,12 +224,9 @@
     String JOB_TRACKER_PUSHER_THREAD_NUM = "lts.job.tracker.pusher.thread.num";
 
     String JOB_TRACKER_PUSH_BATCH_SIZE = "lts.job.tracker.push.batch.size";
-<<<<<<< HEAD
-=======
 
     String TASK_TRACKER_BIZ_LOGGER_FAIL_STORE_CLOSE = "lts.task.tracker.biz.logger.failstore.close";
 
     String TASK_TRACKER_JOB_RESULT_FAIL_STORE_CLOSE = "lts.task.tracker.job.result.failstore.close";
 
->>>>>>> e1d9f678
 }